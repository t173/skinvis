// skintalk.c -*-C-*-
//
// Skin serial communication interface

#define _XOPEN_SOURCE 700

#include <stdlib.h>
#include <stdio.h>
#include <stdint.h>
#include <unistd.h>
#include <sys/types.h>
#include <sys/stat.h>
#include <fcntl.h>
#include <string.h>
#include <errno.h>
#include <pthread.h>
#include <sys/select.h>
#include <sys/time.h>
#include <time.h>

#include "util.h"
#include "skintalk.h"
#include "profile.h"
#include "layout.h"

<<<<<<< HEAD
#define STOP_CODE  "0"
#define START_CODE "1"
=======
/* #define STOP_CODE  "STOP\r" */
/* #define START_CODE "LOG1\r" */
/* #define BLANK_CODE "\r" */
/* #define MUX_CODE "MUX\r" */
/* #define CALIB_CODE "CAL\r" */

#define STOP_CODE  "S"
#define START_CODE "X"
#define MUX_CODE "M"
#define CALIB_CODE "C"
>>>>>>> ef1ae24c

#define RECORD_SIZE 5

// Size of read buffer
//#define BUFFER_SIZE 4096
#define BUFFER_SIZE 128

// Magic number at start of each record
#define RECORD_START 0x55

// Record some event with a value to debug log
#define EVENT(s, ev, val, ...) do {					\
		if ( (s)->debuglog ) {					\
			struct timespec now; get_time(&now);		\
			fprintf((s)->debuglog, "%ld.%09ld," ev "," val "\n", (long)now.tv_sec, (long)now.tv_nsec, ##__VA_ARGS__); \
		} } while (0)

// A single (parsed) raw value from a sensor cell
struct skin_record {
	short patch;
	short cell;
	int32_t value;
};

// Get cell c from patch p of struct skin *s
#define skin_cell(s, p, c) ( (s)->value[(s)->idx[(p)][(c)]] )

static void
exp_avg(double *dst, double value, double alpha)
{
	*dst = alpha*value + (1 - alpha)*(*dst);
}

static void
get_time(struct timespec *dst)
{
	static int warned = 0;
	if ( clock_gettime(CLOCK_REALTIME, dst) < 0 && !warned ) {
		WARNING("clock_gettime() failed: %s", strerror(errno));
		warned = 1;
	}
}

static inline int
is_record_start(uint8_t *p)
{
	return (p[0] == RECORD_START) && (p[RECORD_SIZE] == RECORD_START);
}

static int32_t
convert_24to32(uint8_t *src)
{
	// input is 24 bits (3 bytes) in big-endian: MSB, middle, LSB
	int32_t v = src[0];
	v <<= 8;
	v |= src[1];
	v <<= 8;
	v |= src[2];
	if ( v & 0x00800000 ) {
		//v |= 0xFF000000;
		v = -(~v & 0x00FFFFFF);
	}
	return v;
}

static void
get_record(struct skin_record *dst, uint8_t *src)
{
	// Patch numbers from device start at 1, but cell numbers start at 0
	dst->patch = (src[1] >> 4);
	dst->cell = src[1] & 0x0F;
	dst->value = convert_24to32(&src[2]);
}

// Wrapper for read(2)
static size_t
read_bytes(struct skin *skin, void *dst, size_t count)
{
	size_t pos = 0;
	size_t read_count = 0;
	ssize_t bytes_read;
	do {
		if ( (bytes_read = read(skin->device_fd, dst + pos, count - pos)) < 0 ) {
			FATAL("Error reading from device:\n%s", strerror(errno));
		}
		if ( skin->debuglog ) {
			struct timespec now; get_time(&now);
			fprintf(skin->debuglog, "%ld.%09ld,read,", (long)now.tv_sec, (long)now.tv_nsec);
			for ( int i=0; i<bytes_read; i++ ) {
				fprintf(skin->debuglog, "%02hhX", ((unsigned char *)(dst + pos))[i]);
			}
			fprintf(skin->debuglog, "\n");
		}
		pos += bytes_read;
		read_count += bytes_read;
	} while ( pos < count );
	return read_count;
}

//--------------------------------------------------------------------

/* int */
/* skin_init_octocan(struct skin *skin) */
/* { */
/* 	return skin_init(skin, "/dev/octocan", 8, 16); */
/* } */

/* int */
/* skin_init(struct skin *skin, const char *device, int patches, int cells) */
/* { */
/* 	DEBUGMSG("skin_init()"); */
/* 	if ( !skin ) */
/* 		return 0; */
/* 	memset(skin, 0, sizeof(*skin)); */
/* 	skin->num_patches = patches; */
/* 	skin->total_cells = patches*cells; */
/* 	skin->device = device; */
/* 	skin->alpha = 1.0; */
/* 	skin->pressure_alpha = 0.5; */
/* 	profile_init(&skin->profile); */
/* 	ALLOCN(skin->value, patches*cells); */
/* 	ALLOCN(skin->pressure, patches); */
/* 	skin->log = NULL; */
/* 	skin->debuglog = NULL; */

/* 	// Open device */
/* 	if ( (skin->device_fd = open(skin->device, O_RDWR | O_NONBLOCK)) < 0 ) { */
/* 		WARNING("Cannot open device: %s", skin->device); */
/* 		return 0; */
/* 	} */
/* 	return 1; */
/* } */

int
skin_from_layout(struct skin *skin, const char *device, const char *lofile)
{
	DEBUGMSG("skin_from_layout()");
	if ( !skin || !lofile )
		return 0;
	memset(skin, 0, sizeof(*skin));
	skin->device = device;
	skin->alpha = 1.0;
	skin->pressure_alpha = 0.5;
	profile_init(&skin->profile);

	if ( !layout_read(&skin->layout, lofile) )
		return 0;

	skin->num_patches = skin->layout.num_patches;
	ALLOCN(skin->pressure, skin->num_patches);
	skin->log = NULL;
	skin->debuglog = NULL;

	// Build indexing map (physical addr -> array index)
	ALLOCN(skin->idx, skin->layout.max_patch_id);
	int count = 0;
	for ( int p=0; p < skin->num_patches; p++ ) {
		const struct patch_layout *pl = &skin->layout.patch[p];
		ALLOCN(skin->idx[pl->patch_id], pl->max_cell_id);

		// Sentinel value <0 for "unused"
		for ( int i=0; i < pl->max_cell_id; i++ ) {
			skin->idx[pl->patch_id][i] = -1;
		}
		for ( int i=0; i < pl->num_cells; i++ ) {
			skin->idx[pl->patch_id][pl->cell_id[i]] = count++;
		}
	}

	skin->total_cells = count;
	ALLOCN(skin->value, count);
	if ( skin->layout.total_cells != count ) {
		WARNING("Layout reports %d cells instead of %d", skin->layout.total_cells, count);
	}

	// Open device
	if ( (skin->device_fd = open(skin->device, O_RDWR)) < 0 ) {
		WARNING("Cannot open device: %s", skin->device);
		return 0;
	}
	return 1;
}

void
skin_free(struct skin *skin)
{
	DEBUGMSG("skin_free()");
	if ( !skin ) {
		return;
	}
	for ( int p=0; p < skin->num_patches; p++ ) {
		free(skin->idx[skin->layout.patch[p].patch_id]);
	}
	free(skin->idx);
	free(skin->value);
	free(skin->pressure);
	profile_free(&skin->profile);
	layout_free(&skin->layout);
}

void
write_csv_header(struct skin *skin)
{
	if ( !skin || !skin->log )
		return;

	fprintf(skin->log, "time");
	for ( int p=0; p < skin->num_patches; p++ ) {
		const int patch_id = skin->layout.patch[p].patch_id;
		for ( int c=0; c < skin->layout.patch[p].num_cells; c++ ) {
			fprintf(skin->log, ",patch%d_cell%d", patch_id, skin->layout.patch[p].cell_id[c]);
		}
	}
	fprintf(skin->log, "\n");
}

static void
write_csv_row(struct skin *skin)
{
	if ( !skin->log )
		return;

	struct timespec now;
	get_time(&now);
	fprintf(skin->log, "%ld.%09ld", (long)now.tv_sec, (long)now.tv_nsec);
	for ( int p=0; p < skin->num_patches; p++ ) {
		for ( int c=0; c < skin->layout.patch[p].num_cells; c++ ) {
			fprintf(skin->log, ",%g", skin_cell(skin, p, c));
		}
	}
	fprintf(skin->log, "\n");
	//fflush(f);
}

//--------------------------------------------------------------------

static skincell_t
scale_value(struct skin *skin, int patch, int cell, int32_t rawvalue)
{
	/* if ( !skin->profile.num_patches ) */
	/* 	return (skincell_t)rawvalue; */

	struct patch_profile *p = find_patch_profile(&skin->profile, patch);
	const int index = p->cell_idx[cell];
	if ( index < 0 )
		return rawvalue;
	skincell_t value = rawvalue - p->baseline[index];
	if ( p->c1[index] == 0.0 ) {
		return 0;
	} else {
		return p->c0[index] + value*(p->c1[index] + value*p->c2[index]);
	}
}

// Records a value to a specific cell
void
skin_cell_write(struct skin *skin, int patch, int cell, int32_t rawvalue)
{
	if ( skin->calibrating ) {
		const int i = skin->idx[patch][cell];
		//pthread_mutex_lock(&skin->lock);
		skin->calib_sum[i] += rawvalue;
		skin->calib_count[i]++;
		//pthread_mutex_unlock(&skin->lock);
	} else {
		skincell_t value = scale_value(skin, patch, cell, rawvalue);
		pthread_mutex_lock(&skin->lock);
		//skin_cell(skin, patch, cell) = skin->alpha*value + (1 - skin->alpha)*skin_cell(skin, patch, cell);
		exp_avg(&skin_cell(skin, patch, cell), value, skin->alpha);
		pthread_mutex_unlock(&skin->lock);
	}
}

static void
write_code(struct skin *skin, const char *s)
{
	if ( write(skin->device_fd, s, strlen(s)) < 0 ) {
		WARNING("Cannot write to device");
	}
}

// pthread function, reads from serial
static void *
skin_reader(void *args)
{
	DEBUGMSG("skin_reader()");
	struct skin *skin = args;
	uint8_t buffer[BUFFER_SIZE];
	struct skin_record record;

	write_code(skin, STOP_CODE);
	sleep(1);
	write_code(skin, MUX_CODE);
	sleep(1);
	write_code(skin, CALIB_CODE);
	sleep(1);
	write_code(skin, START_CODE);
	skin->total_bytes += read_bytes(skin, buffer, BUFFER_SIZE);

	int advanced = 0;
	for ( int pos=0; !skin->shutdown; ) {
		if ( pos + RECORD_SIZE > BUFFER_SIZE ) {
			// If out of space, rewind the tape and refill it
			EVENT(skin, "rewind", "%d", pos);
			const int scrap = BUFFER_SIZE - pos;
			memmove(buffer, buffer + pos, scrap);
			skin->total_bytes += read_bytes(skin, buffer + scrap, BUFFER_SIZE - scrap);
			pos = 0;
		}

		if ( !is_record_start(buffer + pos) ) {
			pos++;
			advanced++;
			continue;
		}
		if ( advanced > 0 ) {
			EVENT(skin, "misalign", "%d", advanced);
			skin->misalignments++;
			advanced = 0;
		}

		get_record(&record, buffer + pos);
		pos += RECORD_SIZE;
		EVENT(skin, "parse", "%d.%d=%d", record.patch, record.cell, record.value);

		enum addr_check chk = address_check(skin, record.patch, record.cell);
		skin->addr_tally[chk]++;
		switch ( chk ) {
		case ADDR_VALID:
		default:
			break;
		case ADDR_PATCH_OOR:
			EVENT(skin, "patch out of range", "%d", record.patch);
			continue;
		case ADDR_PATCH_INV:
			EVENT(skin, "patch invalid", "%d", record.patch);
			continue;
		case ADDR_CELL_OOR:
			EVENT(skin, "cell out of range", "%d", record.cell);
			continue;
		case ADDR_CELL_INV:
			EVENT(skin, "cell invalid", "%d", record.cell);
			continue;
		}
		skin_cell_write(skin, record.patch, record.cell, record.value);

		// Append to log if last column for CSV row
		if ( skin->log && !skin->calibrating
			 && record.patch == skin->layout.max_patch_id
			 && record.cell == skin->layout.patch[skin->layout.patch_idx[record.patch]].max_cell_id ) {
			//pthread_mutex_lock(&skin->lock);
			write_csv_row(skin);
			//pthread_mutex_unlock(&skin->lock);
		}
	}
	write_code(skin, STOP_CODE);
	if ( skin->log ) {
		fflush(skin->log);
	}
	if ( skin->debuglog ) {
		fflush(skin->debuglog);
	}
	return skin;
}

int
skin_start(struct skin *skin)
{
	DEBUGMSG("skin_start()");
	skin->shutdown = 0;
	if ( pthread_mutex_init(&skin->lock, NULL) != 0 ) {
		WARNING("Cannot initilize mutex");
		return 0;
	}
	if ( pthread_create(&skin->reader, NULL, skin_reader, skin) != 0 ) {
		WARNING("Cannot start reader thread");
		return 0;
	}
	return 1;
}

void
skin_wait(struct skin *skin)
{
	DEBUGMSG("skin_wait()");
	pthread_join(skin->reader, NULL);
	pthread_mutex_destroy(&skin->lock);
	skin->reader = 0;
}

void
skin_stop(struct skin *skin)
{
	DEBUGMSG("skin_stop()");
	skin->shutdown = 1;
}

int
skin_set_alpha(struct skin *skin, double alpha)
{
	if ( skin && alpha > 0 && alpha <= 1 ) {
		skin->alpha = alpha;
		return 1;
	}
	return 0;
}

int
skin_set_pressure_alpha(struct skin *skin, double alpha)
{
	if ( skin && alpha > 0 && alpha <= 1 ) {
		skin->pressure_alpha = alpha;
		return 1;
	}
	return 0;
}

void
skin_log_stream(struct skin *skin, const char *filename)
{
	if ( !skin || !filename )
		return;
	if ( !(skin->log = fopen(filename, "wt")) ) {
		WARNING("Cannot open log file %s\n%s", filename, strerror(errno));
	} else {
		DEBUGMSG("Logging to %s", filename);
		write_csv_header(skin);
	}
}

void
skin_debuglog_stream(struct skin *skin, const char *filename)
{
	if ( !skin || !filename )
		return;
	if ( !(skin->debuglog = fopen(filename, "wt")) ) {
		WARNING("Cannot open debugging log file %s\n%s", filename, strerror(errno));
	} else {
		DEBUGMSG("Logging debugging information to %s", filename);
	}
	fprintf(skin->debuglog, "time,event,value\n");
}

void
skin_calibrate_start(struct skin *skin)
{
	DEBUGMSG("skin_calibrate_start()");
	if ( !skin->reader ) {
		WARNING("Not reading from device (try skin_start)");
		return;
	}
	if ( skin->calibrating || skin->calib_sum || skin->calib_count ) {
		WARNING("Calibration already in progress");
		return;
	}
	pthread_mutex_lock(&skin->lock);
	skin->calibrating = 1;
	ALLOCN(skin->calib_sum, skin->total_cells);
	ALLOCN(skin->calib_count, skin->total_cells);
	profile_tare(&skin->profile);
	pthread_mutex_unlock(&skin->lock);
}

void
skin_calibrate_stop(struct skin *skin)
{
	DEBUGMSG("skin_calibrate_stop()");
	pthread_mutex_lock(&skin->lock);
	skin->calibrating = 0;
	const struct layout *lo = &skin->layout;
	for ( int p=0; p < lo->num_patches; p++ ) {
		const struct patch_layout *pl = &lo->patch[p];
		const int patch_id = pl->patch_id;
		struct patch_profile *pp = skin_get_patch_profile(skin, patch_id);
		int patch_zeros = 0;
		for ( int c=0; c < pl->num_cells; c++ ) {
			const int cell_id = pl->cell_id[c];
			skincell_t value = 0;
			const int i = skin->idx[patch_id][cell_id];
			if ( skin->calib_count[i] > 0 ) {
				value = skin->calib_sum[i]/skin->calib_count[i];
			} else {
				patch_zeros++;
				continue;
			}
			pp_baseline(pp, cell_id) = value;
			EVENT(skin, "baseline", "%d.%d=%d", patch_id, cell_id, pp_baseline(pp, cell_id));
		}
		if ( patch_zeros > 0 ) {
			WARNING("No calibration samples from %d cells of patch %d", patch_zeros, patch_id);
		}
	}
	free(skin->calib_sum);
	skin->calib_sum = NULL;
	free(skin->calib_count);
	skin->calib_count = NULL;
	pthread_mutex_unlock(&skin->lock);
}

int
skin_read_profile(struct skin *skin, const char *csv)
{
	DEBUGMSG("skin_read_profile(\"%s\")", csv);
	if ( skin->calibrating )
		skin_calibrate_stop(skin);

	// Read profile from CSV file
	int ret = profile_read(&skin->profile, csv);
	DEBUGMSG("Read %d patch profiles", ret);
	return ret;
}

int
skin_save_profile(struct skin *skin, const char *csv)
{
	DEBUGMSG("skin_save_profile(\"%s\")", csv);
	if ( skin->calibrating )
		skin_calibrate_stop(skin);
	profile_write(&skin->profile, csv);
	return 1;
}

struct patch_layout *
skin_get_patch_layout(struct skin *skin, int patch)
{
	if ( !skin || patch < 0 || patch > skin->layout.max_patch_id ) {
		return NULL;
	}
	int index = skin->layout.patch_idx[patch];
	if ( index < 0 ) {
		return NULL;
	}
	return &skin->layout.patch[index];
}

struct patch_profile *
skin_get_patch_profile(struct skin *skin, int patch)
{
	if ( !skin || patch < 0 || patch > skin->profile.max_patch_id ) {
		return NULL;
	}
	int index = skin->profile.patch_idx[patch];
	if ( index < 0 ) {
		return NULL;
	}
	return skin->profile.patch[index];
}

skincell_t
skin_get_calibration(struct skin *skin, int patch, int cell)
{
	// Patch number from user starts at 1
	struct patch_profile *pp = skin_get_patch_profile(skin, patch);
	pthread_mutex_lock(&skin->lock);
	skincell_t ret = pp_baseline(pp, cell);
	pthread_mutex_unlock(&skin->lock);
	return ret;
}

/* int */
/* skin_get_state(struct skin *skin, skincell_t *dst) */
/* { */
/* 	pthread_mutex_lock(&skin->lock); */
/* 	memcpy(dst, skin->value, skin->total_cells*sizeof(*skin->value)); */
/* 	pthread_mutex_unlock(&skin->lock); */
/* 	return skin->num_patches; */
/* } */

int
skin_get_patch_state(struct skin *skin, int patch, skincell_t *dst)
{
	const struct patch_layout *pl = skin_get_patch_layout(skin, patch);
	pthread_mutex_lock(&skin->lock);
	for ( int c=0; c < pl->num_cells; c++ ) {
		dst[c] = skin_cell(skin, patch, pl->cell_id[c]);
	}
	pthread_mutex_unlock(&skin->lock);
	return 1;
}

int
skin_get_patch_pressure(struct skin *skin, int patch, struct skin_pressure *dst)
{
	const struct patch_layout *pl = skin_get_patch_layout(skin, patch);
	const int num_cells = pl->num_cells;
	skincell_t state[num_cells];
	struct skin_pressure p = {};

	skin_get_patch_state(skin, patch, state);
	skincell_t sum = 0;
	for ( int c=0; c < num_cells; c++ ) {
		if ( state[c] > SKIN_PRESSURE_MAX ) {
			state[c] = 1;
		} else if ( state[c] < 0 ) {
			state[c] = 0;
		} else {
			state[c] /= SKIN_PRESSURE_MAX;
		}
		sum += state[c];
	}

	if ( sum != 0 ) {
		for ( int c=0; c < num_cells; c++ ) {
			const double norm = state[c]/sum;
			p.x += norm*pl->x[c];
			p.y += norm*pl->y[c];
		}
		p.magnitude = sum*SKIN_PRESSURE_MAX;
		p.x = p.x < pl->xmin ? pl->xmin : (p.x > pl->xmax ? pl->xmax : p.x);
		p.y = p.y < pl->ymin ? pl->ymin : (p.y > pl->ymax ? pl->ymax : p.y);
	}

	struct skin_pressure *sp = &skin->pressure[skin->layout.patch_idx[patch]];
	exp_avg(&sp->magnitude, p.magnitude, skin->pressure_alpha);
	exp_avg(&sp->x, p.x, skin->pressure_alpha);
	exp_avg(&sp->y, p.y, skin->pressure_alpha);
	memcpy(dst, sp, sizeof(*sp));
	return 1;
}


skincell_t
skin_get_patch_mean(struct skin *skin, int patch)
{
	const struct patch_layout *pl = skin_get_patch_layout(skin, patch);
	skincell_t sum = 0;

	pthread_mutex_lock(&skin->lock);
	for ( int c=0; c < pl->num_cells; c++ ) {
		sum += skin_cell(skin, patch, pl->cell_id[c]);
	}
	pthread_mutex_unlock(&skin->lock);

	return sum/pl->num_cells;
}

enum addr_check
address_check(struct skin *skin, int patch, int cell)
{
	const struct layout *lo = &skin->layout;
	if ( patch < 0 || patch > lo->max_patch_id )
		return ADDR_PATCH_OOR;
	if ( lo->patch_idx[patch] < 0 )
		return ADDR_PATCH_INV;

	struct patch_layout *pl = &lo->patch[lo->patch_idx[patch]];
	if ( cell < 0 || cell > pl->max_cell_id )
		return ADDR_CELL_OOR;
	if ( skin->idx[patch][cell] < 0 )
		return ADDR_CELL_INV;
	return ADDR_VALID;
}

//EOF<|MERGE_RESOLUTION|>--- conflicted
+++ resolved
@@ -23,21 +23,13 @@
 #include "profile.h"
 #include "layout.h"
 
-<<<<<<< HEAD
 #define STOP_CODE  "0"
 #define START_CODE "1"
-=======
-/* #define STOP_CODE  "STOP\r" */
-/* #define START_CODE "LOG1\r" */
-/* #define BLANK_CODE "\r" */
-/* #define MUX_CODE "MUX\r" */
-/* #define CALIB_CODE "CAL\r" */
-
-#define STOP_CODE  "S"
-#define START_CODE "X"
-#define MUX_CODE "M"
-#define CALIB_CODE "C"
->>>>>>> ef1ae24c
+
+/* #define STOP_CODE  "S" */
+/* #define START_CODE "X" */
+/* #define MUX_CODE "M" */
+/* #define CALIB_CODE "C" */
 
 #define RECORD_SIZE 5
 
